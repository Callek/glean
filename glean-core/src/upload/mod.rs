--- conflicted
+++ resolved
@@ -102,13 +102,9 @@
     }
 
     /// Creates a `PingRequest` and adds it to the queue.
-<<<<<<< HEAD
-    pub fn enqueue_ping(&self, uuid: &str, path: &str, body: JsonValue) {
-        log::trace!("Enqueuing ping {} at {}", uuid, path);
-
-=======
     pub fn enqueue_ping(&self, document_id: &str, path: &str, body: JsonValue) {
->>>>>>> 774da57f
+        log::trace!("Enqueuing ping {} at {}", document_id, path);
+
         let mut queue = self
             .queue
             .write()
@@ -154,7 +150,7 @@
             Some(request) => {
                 log::info!(
                     "New upload task with id {} (path: {})",
-                    request.uuid,
+                    request.document_id,
                     request.path
                 );
                 PingUploadTask::Upload(request)
@@ -203,48 +199,28 @@
     ///
     /// `document_id` - The UUID of the ping in question.
     /// `status` - The HTTP status of the response.
-<<<<<<< HEAD
-    pub fn process_ping_upload_response(&self, uuid: &str, status: UploadResult) {
+    pub fn process_ping_upload_response(&self, document_id: &str, status: UploadResult) {
         use UploadResult::*;
         match status {
             HttpStatus(status @ 200..=299) => {
-                log::info!("Ping {} successfully sent {}.", uuid, status);
-                self.directory_manager.delete_file(uuid);
-=======
-    pub fn process_ping_upload_response(&self, document_id: &str, status: u16) {
-        match status {
-            200..=299 => {
                 log::info!("Ping {} successfully sent {}.", document_id, status);
                 self.directory_manager.delete_file(document_id);
->>>>>>> 774da57f
             }
 
             UnrecoverableFailure | HttpStatus(400..=499) => {
                 log::error!(
-<<<<<<< HEAD
                     "Unrecoverable upload failure while attempting to send ping {}. Error was {:?}",
-                    uuid,
+                    document_id,
                     status
-=======
-                    "Server returned client error code {} while attempting to send ping {}.",
-                    status,
-                    document_id
->>>>>>> 774da57f
                 );
                 self.directory_manager.delete_file(document_id);
             }
 
             RecoverableFailure | HttpStatus(_) => {
                 log::error!(
-<<<<<<< HEAD
                     "Recoverable upload failure while attempting to send ping {}, will retry. Error was {:?}",
-                    uuid,
+                    document_id,
                     status
-=======
-                    "Server returned response code {} while attempting to send ping {}.",
-                    status,
-                    document_id
->>>>>>> 774da57f
                 );
                 if let Some(request) = self.directory_manager.process_file(document_id) {
                     let mut queue = self
@@ -462,13 +438,8 @@
         match upload_task {
             PingUploadTask::Upload(request) => {
                 // Simulate the processing of a sucessfull request
-<<<<<<< HEAD
-                let uuid = request.uuid;
-                upload_manager.process_ping_upload_response(&uuid, HttpStatus(200));
-=======
                 let document_id = request.document_id;
-                upload_manager.process_ping_upload_response(&document_id, 200);
->>>>>>> 774da57f
+                upload_manager.process_ping_upload_response(&document_id, HttpStatus(200));
                 // Verify file was deleted
                 assert!(!pending_pings_dir.join(document_id).exists());
             }
@@ -507,13 +478,8 @@
         match upload_task {
             PingUploadTask::Upload(request) => {
                 // Simulate the processing of a client error
-<<<<<<< HEAD
-                let uuid = request.uuid;
-                upload_manager.process_ping_upload_response(&uuid, HttpStatus(404));
-=======
                 let document_id = request.document_id;
-                upload_manager.process_ping_upload_response(&document_id, 404);
->>>>>>> 774da57f
+                upload_manager.process_ping_upload_response(&document_id, HttpStatus(404));
                 // Verify file was deleted
                 assert!(!pending_pings_dir.join(document_id).exists());
             }
@@ -549,13 +515,8 @@
         match upload_task {
             PingUploadTask::Upload(request) => {
                 // Simulate the processing of a client error
-<<<<<<< HEAD
-                let uuid = request.uuid;
-                upload_manager.process_ping_upload_response(&uuid, HttpStatus(500));
-=======
                 let document_id = request.document_id;
-                upload_manager.process_ping_upload_response(&document_id, 500);
->>>>>>> 774da57f
+                upload_manager.process_ping_upload_response(&document_id, HttpStatus(500));
                 // Verify this ping was indeed re-enqueued
                 match upload_manager.get_upload_task() {
                     PingUploadTask::Upload(request) => {
@@ -599,10 +560,10 @@
         match upload_task {
             PingUploadTask::Upload(request) => {
                 // Simulate the processing of a client error
-                let uuid = request.uuid;
-                upload_manager.process_ping_upload_response(&uuid, UnrecoverableFailure);
+                let document_id = request.document_id;
+                upload_manager.process_ping_upload_response(&document_id, UnrecoverableFailure);
                 // Verify file was deleted
-                assert!(!pending_pings_dir.join(uuid).exists());
+                assert!(!pending_pings_dir.join(document_id).exists());
             }
             _ => panic!("Expected upload manager to return the next request!"),
         }
